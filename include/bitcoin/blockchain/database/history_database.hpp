/*
 * Copyright (c) 2011-2013 libbitcoin developers (see AUTHORS)
 *
 * This file is part of libbitcoin.
 *
 * libbitcoin is free software: you can redistribute it and/or modify
 * it under the terms of the GNU Affero General Public License with
 * additional permissions to the one published by the Free Software
 * Foundation, either version 3 of the License, or (at your option)
 * any later version. For more information see LICENSE.
 *
 * This program is distributed in the hope that it will be useful,
 * but WITHOUT ANY WARRANTY; without even the implied warranty of
 * MERCHANTABILITY or FITNESS FOR A PARTICULAR PURPOSE.  See the
 * GNU Affero General Public License for more details.
 *
 * You should have received a copy of the GNU Affero General Public License
 * along with this program. If not, see <http://www.gnu.org/licenses/>.
 */
#ifndef LIBBITCOIN_BLOCKCHAIN_HISTORY_DATABASE_HPP
#define LIBBITCOIN_BLOCKCHAIN_HISTORY_DATABASE_HPP

#include <bitcoin/bitcoin.hpp>
#include <bitcoin/blockchain/define.hpp>
#include <bitcoin/blockchain/blockchain.hpp>
#include <bitcoin/blockchain/database/multimap_records.hpp>
#include <bitcoin/blockchain/database/types.hpp>

namespace libbitcoin {
    namespace chain {

<<<<<<< HEAD
struct history_result
{
    history_list history;
    index_type stop;
};

=======
>>>>>>> 533a8ba6
/**
 * history_database is a multimap where the key is the Bitcoin address hash,
 * which returns several rows giving the history for that address.
 */
class history_database
{
public:
    BCB_API history_database(
        const std::string& lookup_filename, const std::string& rows_filename);

    /**
     * Initialize a new history database.
     */
    BCB_API void initialize_new();

    /**
     * You must call start() before using the database.
     */
    BCB_API void start();

    /**
     * Add another row value to the key. If key doesn't exist then
     * it will be created.
     */
    BCB_API void add_output(
        const short_hash& key, const output_point& outpoint,
        const uint32_t output_height, const uint64_t value);

    /**
     * Add another row value to the key. If key doesn't exist then
     * it will be created.
     */
    BCB_API void add_spend(
        const short_hash& key, const output_point& previous,
        const input_point& spend, const size_t spend_height);

    /**
     * Delete the last row that was added to key.
     */
    BCB_API void delete_last_row(const short_hash& key);

    /**
     * Gets the output points, output values, corresponding input point
     * spends and the block heights associated with a Bitcoin address.
     * The returned history is a list of rows and a stop index.
     */
    BCB_API history_list get(const short_hash& key,
        const size_t limit=0, const size_t from_height=0) const;

    /**
     * Synchonise with disk.
     */
    BCB_API void sync();

private:
    typedef htdb_record<short_hash> map_type;
    typedef multimap_records<short_hash> multimap_type;

    /// The hashtable used for looking start index for a
    /// linked list by address hash.
    mmfile lookup_file_;
    htdb_record_header header_;
    record_allocator allocator_;
    map_type start_lookup_;

    mmfile rows_file_;
    record_allocator rows_;
    linked_records linked_rows_;

    multimap_type map_;
};

    } // namespace chain
} // namespace libbitcoin

#endif
<|MERGE_RESOLUTION|>--- conflicted
+++ resolved
@@ -29,15 +29,12 @@
 namespace libbitcoin {
     namespace chain {
 
-<<<<<<< HEAD
 struct history_result
 {
     history_list history;
     index_type stop;
 };
 
-=======
->>>>>>> 533a8ba6
 /**
  * history_database is a multimap where the key is the Bitcoin address hash,
  * which returns several rows giving the history for that address.
